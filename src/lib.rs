#![crate_name = "maidsafe_vault"]
#![crate_type = "lib"]
#![doc(html_logo_url = "http://maidsafe.net/img/Resources/branding/maidsafe_logo.fab2.png",
       html_favicon_url = "http://maidsafe.net/img/favicon.ico",
              html_root_url = "http://dirvine.github.io/dirvine/maidsafe_vault/")]
//! Placeholder

<<<<<<< HEAD
#[path="data_manager/data_manager.rs"]
mod data_manager;
=======
extern crate self_encryption;
extern crate sodiumoxide;
extern crate "lru-cache" as lru_cache;
extern crate "rustc-serialize" as rustc_serialize;
extern crate cbor;
extern crate time;
extern crate bchannel;

use std::net::{TcpStream};
use sodiumoxide::crypto;
use std::sync::mpsc;
use std::sync::mpsc::{Sender, Receiver};
use std::default::Default;

pub mod chunk_store;
pub mod pmid_manager;
pub mod pmid_node;
pub mod vault;
>>>>>>> b3f857d7

/// Placeholder doc test
pub fn always_true() -> bool { true }

#[test]
fn it_works() {
 assert_eq!(always_true(), true);
}<|MERGE_RESOLUTION|>--- conflicted
+++ resolved
@@ -5,10 +5,6 @@
               html_root_url = "http://dirvine.github.io/dirvine/maidsafe_vault/")]
 //! Placeholder
 
-<<<<<<< HEAD
-#[path="data_manager/data_manager.rs"]
-mod data_manager;
-=======
 extern crate self_encryption;
 extern crate sodiumoxide;
 extern crate "lru-cache" as lru_cache;
@@ -27,7 +23,9 @@
 pub mod pmid_manager;
 pub mod pmid_node;
 pub mod vault;
->>>>>>> b3f857d7
+
+#[path="data_manager/data_manager.rs"]
+mod data_manager;
 
 /// Placeholder doc test
 pub fn always_true() -> bool { true }
