--- conflicted
+++ resolved
@@ -190,15 +190,13 @@
             (&Authority::Client{ .. },
              &Authority::NaeManager(_),
              &RequestContent::Post(Data::StructuredData(_), _)) => self.structured_data_manager.handle_post(&request),
-<<<<<<< HEAD
             (&Authority::Client{ .. },
+             &Authority::ClientManager(_),
+             &RequestContent::Post(Data::PlainData(_), _)) |
+            (&Authority::ClientManager(_),
              &Authority::ClientManager(_),
              &RequestContent::Post(Data::PlainData(_), _)) => {
                 self.mpid_manager.handle_post(routing_node, &request)
-=======
-            (src, dst, &RequestContent::Post(Data::PlainData(_), _)) => {
-                self.mpid_manager.handle_post(src, dst, routing_node, &request)
->>>>>>> 11cb1a85
             }
             // ================== Refresh ==================
             (src, dst, &RequestContent::Refresh(ref serialised_refresh)) => {
