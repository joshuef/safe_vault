--- conflicted
+++ resolved
@@ -17,21 +17,12 @@
 log = "~0.3.5"
 lru_time_cache = "~0.2.6"
 maidsafe_utilities = "~0.1.5"
-<<<<<<< HEAD
+mpid_messaging = "~0.1.0"
 routing = "*"
 rustc-serialize = "~0.3.18"
 sodiumoxide = "~0.0.9"
 time = "~0.1.34"
 xor_name = "~0.0.3"
-mpid_messaging = "~0.1.0"
-=======
-mpid_messaging = "~0.1.0"
-routing = "~0.6.3"
-rustc-serialize = "~0.3.16"
-sodiumoxide = "~0.0.9"
-time = "~0.1.34"
-xor_name = "~0.0.2"
->>>>>>> d089003b
 
 [dev-dependencies]
 kademlia_routing_table = "~0.3.0"
